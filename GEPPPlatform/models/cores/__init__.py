--- conflicted
+++ resolved
@@ -26,12 +26,8 @@
     'Bank', 'Currency', 'Locale', 'Material', 'MainMaterial', 'MaterialCategory',
     'MaterialTag', 'MaterialTagGroup',
     'Nationality', 'PhoneNumberCountryCode',
-<<<<<<< HEAD
     'IoTDevice',
     
-=======
-
->>>>>>> 96301024
     # Permissions
     'Permission', 'PermissionType',
 
